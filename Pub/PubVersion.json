{
<<<<<<< HEAD
  "Version": "7.5.777",
  "BumpTime": "2025-12-08T06:18:33.5444407Z",
  "Prerelease": true,
=======
  "Version": "7.5.778",
  "BumpTime": "2025-12-23T23:48:07.4293555Z",
  "Prerelease": false,
>>>>>>> 4b110d76
  "DeprecatedVersion": "7.0.0",
  "NotificationDelay": "03:00:00"
}<|MERGE_RESOLUTION|>--- conflicted
+++ resolved
@@ -1,13 +1,7 @@
 {
-<<<<<<< HEAD
-  "Version": "7.5.777",
-  "BumpTime": "2025-12-08T06:18:33.5444407Z",
-  "Prerelease": true,
-=======
   "Version": "7.5.778",
   "BumpTime": "2025-12-23T23:48:07.4293555Z",
   "Prerelease": false,
->>>>>>> 4b110d76
   "DeprecatedVersion": "7.0.0",
   "NotificationDelay": "03:00:00"
 }