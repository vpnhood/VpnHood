--- conflicted
+++ resolved
@@ -1,12 +1,6 @@
 {
-<<<<<<< HEAD
-  "Version": "4.5.529",
-  "BumpTime": "2024-06-15T20:26:21.1100949Z",
-  "Prerelease": true,
-=======
   "Version": "4.5.530",
   "BumpTime": "2024-06-12T03:20:29.8111891Z",
   "Prerelease": false,
->>>>>>> 5de38967
   "DeprecatedVersion": "4.0.00"
 }