using Android.Content;
using Android.Content.PM;
using Android.Service.QuickSettings;
using Android.Views;
using VpnHood.Client.App.Droid.Common.Activities;
using VpnHood.Client.App.Droid.Connect.Properties;
using VpnHood.Client.App.Droid.GooglePlay;
using VpnHood.Client.App.Droid.GooglePlay.Ads;
using VpnHood.Client.App.Store;

namespace VpnHood.Client.App.Droid.Connect;

[Activity(
    Label = "@string/app_name",
    Theme = "@android:style/Theme.DeviceDefault.NoActionBar",
    MainLauncher = true,
    Exported = true,
    WindowSoftInputMode = SoftInput.AdjustResize, // resize app when keyboard is shown
    AlwaysRetainTaskState = true,
    LaunchMode = LaunchMode.SingleInstance, 
    ScreenOrientation = ScreenOrientation.Unspecified,
    ConfigurationChanges = ConfigChanges.Orientation | ConfigChanges.ScreenSize | ConfigChanges.LayoutDirection |
                           ConfigChanges.Keyboard | ConfigChanges.KeyboardHidden | ConfigChanges.FontScale |
                           ConfigChanges.Locale | ConfigChanges.Navigation | ConfigChanges.UiMode)]

[IntentFilter([Intent.ActionMain], Categories = [Intent.CategoryLauncher, Intent.CategoryLeanbackLauncher])]
[IntentFilter([TileService.ActionQsTilePreferences])]
public class MainActivity : AndroidAppMainActivity
{
    protected override AndroidAppMainActivityHandler CreateMainActivityHandler()
    {
        return new AndroidAppWebViewMainActivityHandler(this, new AndroidMainActivityWebViewOptions
        {
            DefaultSpaPort = AssemblyInfo.DefaultSpaPort,
            ListenToAllIps = AssemblyInfo.ListenToAllIps,
            AppUpdaterService = new GooglePlayAppUpdaterService(this)
        });
    }

    protected override void OnCreate(Bundle? savedInstanceState)
    {
        base.OnCreate(savedInstanceState);

        var googlePlayAuthenticationService = new GooglePlayAuthenticationService(this, AssemblyInfo.FirebaseClientId);
        var authenticationService = new AppAuthenticationService(AssemblyInfo.StoreBaseUri, AssemblyInfo.StoreAppId, googlePlayAuthenticationService, AssemblyInfo.IsDebugMode);
        var googlePlayBillingService = GooglePlayBillingService.Create(this, authenticationService);
<<<<<<< HEAD
        GooglePlayAdService.InitAds(this, "ca-app-pub-8662231806304184/9218867470");
=======
        var googlePlayAdService = GooglePlayAdService.Create(this, AssemblyInfo.RewardedAdUnit);

        if (VpnHoodApp.Instance.IsIdle && VpnHoodApp.Instance.ActiveClientProfile?.Token.IsAdRequired == true)
            _ = googlePlayAdService.LoadRewardedAd(CancellationToken.None);


        VpnHoodApp.Instance.AppAdService = googlePlayAdService;
>>>>>>> a7dd4e1b
        VpnHoodApp.Instance.AccountService = new AppAccountService(authenticationService, googlePlayBillingService, AssemblyInfo.StoreAppId);
    }

    protected override void OnDestroy()
    {
        VpnHoodApp.Instance.AccountService = null;
        VpnHoodApp.Instance.AppAdService = null;
        base.OnDestroy();
    }
}<|MERGE_RESOLUTION|>--- conflicted
+++ resolved
@@ -44,9 +44,6 @@
         var googlePlayAuthenticationService = new GooglePlayAuthenticationService(this, AssemblyInfo.FirebaseClientId);
         var authenticationService = new AppAuthenticationService(AssemblyInfo.StoreBaseUri, AssemblyInfo.StoreAppId, googlePlayAuthenticationService, AssemblyInfo.IsDebugMode);
         var googlePlayBillingService = GooglePlayBillingService.Create(this, authenticationService);
-<<<<<<< HEAD
-        GooglePlayAdService.InitAds(this, "ca-app-pub-8662231806304184/9218867470");
-=======
         var googlePlayAdService = GooglePlayAdService.Create(this, AssemblyInfo.RewardedAdUnit);
 
         if (VpnHoodApp.Instance.IsIdle && VpnHoodApp.Instance.ActiveClientProfile?.Token.IsAdRequired == true)
@@ -54,7 +51,6 @@
 
 
         VpnHoodApp.Instance.AppAdService = googlePlayAdService;
->>>>>>> a7dd4e1b
         VpnHoodApp.Instance.AccountService = new AppAccountService(authenticationService, googlePlayBillingService, AssemblyInfo.StoreAppId);
     }
 
