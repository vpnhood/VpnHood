﻿using Android.Content;
using Android.Webkit;

namespace VpnHood.Client.App.Droid.Common;

internal class AndroidAppWebViewClient : WebViewClient
{
    public event EventHandler? PageLoaded;
    private string? _mainHost;

    private bool IsMainHost(string? url)
    {
        return _mainHost != null && url != null && _mainHost.Equals(new Uri(url).Host, StringComparison.OrdinalIgnoreCase);
    }

    public override bool ShouldOverrideUrlLoading(WebView? webView, string? url)
    {
        if (webView == null || url == null || IsMainHost(url))
            return false;

        // ignore root
        var uri = new Uri(url);
        if (uri.AbsolutePath == "/" || string.IsNullOrEmpty(uri.AbsolutePath))
            return false;

        var intent = new Intent(Intent.ActionView, Android.Net.Uri.Parse(url));
        intent.SetFlags(ActivityFlags.NewTask);
        Application.Context.StartActivity(intent);

        return true;
    }

    // used for Window.Open such as SendReport
    public override bool ShouldOverrideUrlLoading(WebView? webView, IWebResourceRequest? request)
    {
<<<<<<< HEAD
        if (request == null || request.Url.Port != -1) 
            return false;

        return ShouldOverrideUrlLoading(webView, request.Url?.ToString());
=======
        return ShouldOverrideUrlLoading(webView, request?.Url?.ToString());
>>>>>>> 355ba1bd
    }

    public override void OnPageFinished(WebView? view, string? url)
    {
        base.OnPageFinished(view, url);
        _mainHost ??= url != null ? new Uri(url).Host : null;
        PageLoaded?.Invoke(this, EventArgs.Empty);
    }
}<|MERGE_RESOLUTION|>--- conflicted
+++ resolved
@@ -33,14 +33,7 @@
     // used for Window.Open such as SendReport
     public override bool ShouldOverrideUrlLoading(WebView? webView, IWebResourceRequest? request)
     {
-<<<<<<< HEAD
-        if (request == null || request.Url.Port != -1) 
-            return false;
-
-        return ShouldOverrideUrlLoading(webView, request.Url?.ToString());
-=======
         return ShouldOverrideUrlLoading(webView, request?.Url?.ToString());
->>>>>>> 355ba1bd
     }
 
     public override void OnPageFinished(WebView? view, string? url)
