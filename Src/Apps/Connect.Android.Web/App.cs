﻿using System.Globalization;
using Android.Runtime;
using Com.Appsflyer;
using Microsoft.Extensions.Logging;
using VpnHood.App.Client;
using VpnHood.AppLib;
using VpnHood.AppLib.Droid.Common;
using VpnHood.AppLib.Droid.Common.Constants;
using VpnHood.Core.Client.Device.Droid.Utils;
using VpnHood.Core.Toolkit.Logging;


namespace VpnHood.App.Connect.Droid.Web;

[Application(
    Label = AppConfigs.AppName,
    Icon = AndroidAppConstants.Icon,
    Banner = AndroidAppConstants.Banner,
    NetworkSecurityConfig = AndroidAppConstants.NetworkSecurityConfig,
    SupportsRtl = AndroidAppConstants.SupportsRtl,
    AllowBackup = AndroidAppConstants.AllowBackup)]
[MetaData("CHANNEL", Value = "GitHub")]
public class App(IntPtr javaReference, JniHandleOwnership transfer)
    : VpnHoodAndroidApp(javaReference, transfer)
{
    protected override AppOptions CreateAppOptions()
    {
        var appConfigs = AppConfigs.Load();

        // initialize the app flyer
        if (!string.IsNullOrEmpty(appConfigs.AppsFlyerDevKey))
<<<<<<< HEAD
            InitAppsFlyer(appConfigs.AppsFlyerDevKey, AppConfigs.IsDebugMode);
=======
            InitAppsFlyer(appConfigs.AppsFlyerDevKey, ignoreRegion: AppConfigs.IsDebugMode);
>>>>>>> d3cf8628

        // load app settings and resources
        var resources = ConnectAppResources.Resources;
        resources.Strings.AppName = AppConfigs.AppName;

        return new AppOptions(appId: PackageName!, "VpnHoodConnect", AppConfigs.IsDebugMode) {
            DeviceId = AndroidUtil.GetDeviceId(this), //this will be hashed using AppId
            AccessKeys = [appConfigs.DefaultAccessKey],
            Resources = resources,
            UiName = "VpnHoodConnect",
            IsAddAccessKeySupported = false,
            UpdateInfoUrl = appConfigs.UpdateInfoUrl,
            AllowEndPointTracker = appConfigs.AllowEndPointTracker,
            Ga4MeasurementId = appConfigs.Ga4MeasurementId,
            AdjustForSystemBars = false
        };
    }

<<<<<<< HEAD
    private void InitAppsFlyer(string appsFlyerDevKey, bool enableDebugLog)
    {
        try {
            // Start AppsFlyer if the user's country is China
            var eligibleCountryCode = enableDebugLog ? "US" : "CN";
            if (!RegionInfo.CurrentRegion.Name.Equals(eligibleCountryCode, StringComparison.OrdinalIgnoreCase))
                return;
            
            AppsFlyerLib.Instance.SetDebugLog(enableDebugLog);
=======
    private void InitAppsFlyer(string appsFlyerDevKey, bool ignoreRegion)
    {
        try {
            // Start AppsFlyer if the user's country is China
            if (!ignoreRegion && !RegionInfo.CurrentRegion.Name.Equals("CN", StringComparison.OrdinalIgnoreCase))
                return;
            
            AppsFlyerLib.Instance.SetDebugLog(AppConfigs.IsDebugMode);
>>>>>>> d3cf8628
            AppsFlyerLib.Instance.Init(appsFlyerDevKey, null, this);
            AppsFlyerLib.Instance.Start(this);

        }
        catch (Exception ex) {
            VhLogger.Instance.LogError(ex, "AppsFlyer initialization failed.");
        }
    }
}<|MERGE_RESOLUTION|>--- conflicted
+++ resolved
@@ -29,11 +29,7 @@
 
         // initialize the app flyer
         if (!string.IsNullOrEmpty(appConfigs.AppsFlyerDevKey))
-<<<<<<< HEAD
-            InitAppsFlyer(appConfigs.AppsFlyerDevKey, AppConfigs.IsDebugMode);
-=======
             InitAppsFlyer(appConfigs.AppsFlyerDevKey, ignoreRegion: AppConfigs.IsDebugMode);
->>>>>>> d3cf8628
 
         // load app settings and resources
         var resources = ConnectAppResources.Resources;
@@ -52,17 +48,6 @@
         };
     }
 
-<<<<<<< HEAD
-    private void InitAppsFlyer(string appsFlyerDevKey, bool enableDebugLog)
-    {
-        try {
-            // Start AppsFlyer if the user's country is China
-            var eligibleCountryCode = enableDebugLog ? "US" : "CN";
-            if (!RegionInfo.CurrentRegion.Name.Equals(eligibleCountryCode, StringComparison.OrdinalIgnoreCase))
-                return;
-            
-            AppsFlyerLib.Instance.SetDebugLog(enableDebugLog);
-=======
     private void InitAppsFlyer(string appsFlyerDevKey, bool ignoreRegion)
     {
         try {
@@ -71,7 +56,6 @@
                 return;
             
             AppsFlyerLib.Instance.SetDebugLog(AppConfigs.IsDebugMode);
->>>>>>> d3cf8628
             AppsFlyerLib.Instance.Init(appsFlyerDevKey, null, this);
             AppsFlyerLib.Instance.Start(this);
 
