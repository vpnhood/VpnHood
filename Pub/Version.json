--- conflicted
+++ resolved
@@ -1,11 +1,6 @@
 {
-<<<<<<< HEAD
-  "Version": "3.3.449",
-  "BumpTime": "2023-12-06T09:25:25.2055259Z",
-=======
   "Version": "3.3.450",
   "BumpTime": "2024-01-14T20:59:03.9604219Z",
->>>>>>> 4dff207e
   "Prerelease": true,
   "DeprecatedVersion": "3.0.416"
 }