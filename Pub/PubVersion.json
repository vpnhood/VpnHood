--- conflicted
+++ resolved
@@ -1,12 +1,6 @@
 {
-<<<<<<< HEAD
-  "Version": "3.3.478",
-  "BumpTime": "2024-03-02T11:41:36.1111840Z",
-  "Prerelease": false,
-=======
   "Version": "3.3.476",
   "BumpTime": "2024-03-11T07:32:17.3940672Z",
   "Prerelease": true,
->>>>>>> 776dd4ab
   "DeprecatedVersion": "3.0.416"
 }