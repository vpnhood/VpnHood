{
<<<<<<< HEAD
  "Version": "4.4.503",
  "BumpTime": "2024-05-10T22:36:02.5354913Z",
=======
  "Version": "4.4.506",
  "BumpTime": "2024-05-11T09:07:36.0577031Z",
>>>>>>> af536167
  "Prerelease": false,
  "DeprecatedVersion": "4.0.00"
}<|MERGE_RESOLUTION|>--- conflicted
+++ resolved
@@ -1,11 +1,6 @@
 {
-<<<<<<< HEAD
-  "Version": "4.4.503",
-  "BumpTime": "2024-05-10T22:36:02.5354913Z",
-=======
   "Version": "4.4.506",
   "BumpTime": "2024-05-11T09:07:36.0577031Z",
->>>>>>> af536167
   "Prerelease": false,
   "DeprecatedVersion": "4.0.00"
 }