--- conflicted
+++ resolved
@@ -1,12 +1,6 @@
 {
-<<<<<<< HEAD
-  "Version": "4.5.510",
-  "BumpTime": "2024-05-22T02:27:37.4809865Z",
-  "Prerelease": false,
-=======
   "Version": "4.5.519",
   "BumpTime": "2024-05-28T10:12:33.7039893Z",
   "Prerelease": true,
->>>>>>> c3552d61
   "DeprecatedVersion": "4.0.00"
 }