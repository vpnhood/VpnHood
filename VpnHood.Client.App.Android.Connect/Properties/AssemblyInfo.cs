--- conflicted
+++ resolved
@@ -12,7 +12,6 @@
 namespace VpnHood.Client.App.Droid.Connect.Properties;
 public static class AssemblyInfo
 {
-<<<<<<< HEAD
     public static Uri UpdateInfoUrl
     {
         get
@@ -61,7 +60,5 @@
 #endif
         }
     }
-=======
     public static Uri UpdateInfoUrl => new("https://github.com/vpnhood/VpnHood/releases/latest/download/VpnHoodConnect-android.json");
->>>>>>> 7d0b75c3
 }