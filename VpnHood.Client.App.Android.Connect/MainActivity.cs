using Android.BillingClient.Api;
using Android.Content;
using Android.Content.PM;
using Android.Gms.Ads;
using Android.Gms.Auth.Api.SignIn;
using Android.Runtime;
using Android.Service.QuickSettings;
using Android.Views;
using VpnHood.Client.App.Abstractions;
using VpnHood.Client.App.Droid.Common.Activities;
<<<<<<< HEAD
using VpnHood.Store.Api;
=======
using VpnHood.Client.App.Droid.GooglePlay;
>>>>>>> f709fe8a

namespace VpnHood.Client.App.Droid.Connect;

[Activity(Label = "@string/app_name",
    Theme = "@android:style/Theme.DeviceDefault.NoActionBar",
    MainLauncher = true,
    Exported = true,
    WindowSoftInputMode = SoftInput.AdjustResize, // resize app when keyboard is shown
    AlwaysRetainTaskState = true,
    LaunchMode = LaunchMode.SingleInstance,
    ScreenOrientation = ScreenOrientation.Unspecified,
    ConfigurationChanges = ConfigChanges.Orientation | ConfigChanges.ScreenSize | ConfigChanges.LayoutDirection |
                           ConfigChanges.Keyboard | ConfigChanges.KeyboardHidden | ConfigChanges.FontScale |
                           ConfigChanges.Locale | ConfigChanges.Navigation | ConfigChanges.UiMode)]

[IntentFilter([Intent.ActionMain], Categories = [Intent.CategoryLauncher, Intent.CategoryLeanbackLauncher])]
[IntentFilter([TileService.ActionQsTilePreferences])]

public class MainActivity : AndroidAppWebViewMainActivity, IAppAccountService
{
    private GoogleSignInOptions _googleSignInOptions = default!;
    private GoogleSignInClient _googleSignInClient = default!;
    private BillingClient _billingClient = default!;
    private AuthenticationClient _authenticationClient = default!;
    public bool IsGoogleSignInSupported => true;

    protected override IAppUpdaterService CreateAppUpdaterService()
    {
        return new GooglePlayAppUpdaterService(this);
    }

    protected override void OnCreate(Bundle? savedInstanceState)
    {
        base.OnCreate(savedInstanceState);
        MobileAds.Initialize(this);
        VpnHoodApp.Instance.AccountService = this;

        // Signin with Google
        _googleSignInOptions = new GoogleSignInOptions.Builder(GoogleSignInOptions.DefaultSignIn)
            .RequestIdToken("147087744118-asq131v41mqrt777frtghbv66u5u4d2d.apps.googleusercontent.com")
            .RequestEmail()
            .Build();
        _googleSignInClient = GoogleSignIn.GetClient(this, _googleSignInOptions);

        // Google play billing
        var billingBuilder = BillingClient.NewBuilder(this);
        billingBuilder.SetListener(PurchasesUpdatedListener);
        billingBuilder.EnablePendingPurchases();
        _billingClient = billingBuilder.Build();
        StartConnection();
    }

    private TaskCompletionSource<GoogleSignInAccount>? _signInWithGoogleTaskCompletionSource;
    public async Task<ApiKey> SignInWithGoogle()
    {
        var intent = _googleSignInClient.SignInIntent;
        _signInWithGoogleTaskCompletionSource = new TaskCompletionSource<GoogleSignInAccount>();
        StartActivityForResult(intent, 1);
        var account = await _signInWithGoogleTaskCompletionSource.Task;

        if (account.IdToken == null)
            throw new Exception("Can not get IdToken from Google");

        _authenticationClient = new AuthenticationClient(new HttpClient());
        var apiKey = await _authenticationClient.SignInAsync(new SignInRequest
        {
            IdToken = account.IdToken,
            RefreshTokenType = RefreshTokenType.None
        });
        return apiKey;
    }

    public Task<AppAccount> GetAccount()
    {
        throw new NotImplementedException();
    }

    private async void StartConnection()
    {
        //_billingClient.StartConnection(OnBillingSetupFinished, OnBillingServiceDisconnected);
        var billingResult = await _billingClient.StartConnectionAsync();
        switch (billingResult.ResponseCode)
        {
            case BillingResponseCode.ServiceDisconnected:
                throw new NotImplementedException();
            case BillingResponseCode.Ok:
                OnBillingSetupFinished();
                break;
            case BillingResponseCode.BillingUnavailable:
                throw new NotImplementedException();
            case BillingResponseCode.DeveloperError:
                throw new NotImplementedException();
            case BillingResponseCode.Error:
                throw new NotImplementedException();
            case BillingResponseCode.FeatureNotSupported:
                throw new NotImplementedException();
            case BillingResponseCode.ItemAlreadyOwned:
                throw new NotImplementedException();
            case BillingResponseCode.ItemNotOwned:
                throw new NotImplementedException();
            case BillingResponseCode.ItemUnavailable:
                throw new NotImplementedException();
            case BillingResponseCode.NetworkError:
                throw new NotImplementedException();
            case BillingResponseCode.ServiceTimeout:
                throw new NotImplementedException();
            case BillingResponseCode.ServiceUnavailable:
                throw new NotImplementedException();
            case BillingResponseCode.UserCancelled:
                throw new NotImplementedException();
            default:
                throw new ArgumentOutOfRangeException();
        }
    }

    private async void OnBillingSetupFinished(BillingResult? billingResult = null)
    {
        var isDeviceSupportSubscription = _billingClient.IsFeatureSupported("subscriptions");
        if (isDeviceSupportSubscription.ResponseCode == BillingResponseCode.FeatureNotSupported)
            throw new NotImplementedException();

        var productDetailsParams = QueryProductDetailsParams.NewBuilder()
            .SetProductList([
                QueryProductDetailsParams.Product.NewBuilder()
                    .SetProductId("hidden_farm")
                    .SetProductType(BillingClient.ProductType.Subs)
                    .Build()
            ]).Build();

        try
        {
            var productsDetails = await _billingClient.QueryProductDetailsAsync(productDetailsParams);
            if (productsDetails.ProductDetails.Count > 0)
            {
                OnProductDetailsResponse(productsDetails.Result, productsDetails.ProductDetails);
            }
        }
        catch (Exception e)
        {
            Console.WriteLine(e);
            throw;
        }
    }

    private void OnProductDetailsResponse(BillingResult billingResult, IList<ProductDetails> productDetailsList)
    {

        var isDeviceSupportSubscription = _billingClient.IsFeatureSupported("subscriptions");
        if (isDeviceSupportSubscription.ResponseCode == BillingResponseCode.FeatureNotSupported)
            throw new NotImplementedException();

        Console.WriteLine(productDetailsList);
        Console.WriteLine(billingResult);
    }

    private void PurchasesUpdatedListener(BillingResult billingResult, IList<Purchase> purchases)
    {
        switch (billingResult.ResponseCode)
        {
            case BillingResponseCode.ServiceDisconnected:
                OnBillingServiceDisconnected();
                break;
            case BillingResponseCode.Ok:
                OnBillingSetupFinished(billingResult);
                break;
            case BillingResponseCode.BillingUnavailable:
                throw new NotImplementedException();
            case BillingResponseCode.DeveloperError:
                throw new NotImplementedException();
            case BillingResponseCode.Error:
                throw new NotImplementedException();
            case BillingResponseCode.FeatureNotSupported:
                throw new NotImplementedException();
            case BillingResponseCode.ItemAlreadyOwned:
                throw new NotImplementedException();
            case BillingResponseCode.ItemNotOwned:
                throw new NotImplementedException();
            case BillingResponseCode.ItemUnavailable:
                throw new NotImplementedException();
            case BillingResponseCode.NetworkError:
                throw new NotImplementedException();
            case BillingResponseCode.ServiceTimeout:
                throw new NotImplementedException();
            case BillingResponseCode.ServiceUnavailable:
                throw new NotImplementedException();
            case BillingResponseCode.UserCancelled:
                throw new NotImplementedException();
            default:
                throw new ArgumentOutOfRangeException();
        }
    }

    private void OnBillingServiceDisconnected()
    {
        StartConnection();
    }

    /*protected override void OnDestroy()
    {
        VpnHoodApp.Instance.AccountService = null;
        base.OnDestroy();
    }*/


    // Google signin result
    protected override async void OnActivityResult(int requestCode, [GeneratedEnum] Result resultCode, Intent? data)
    {
        base.OnActivityResult(requestCode, resultCode, data);

        if (requestCode == 1)
        {
            try
            {
                var account = await GoogleSignIn.GetSignedInAccountFromIntentAsync(data);
                _signInWithGoogleTaskCompletionSource?.TrySetResult(account);
            }
            catch (Exception e)
            {
                _signInWithGoogleTaskCompletionSource?.TrySetException(e);
            }

        }
    }

}<|MERGE_RESOLUTION|>--- conflicted
+++ resolved
@@ -8,11 +8,8 @@
 using Android.Views;
 using VpnHood.Client.App.Abstractions;
 using VpnHood.Client.App.Droid.Common.Activities;
-<<<<<<< HEAD
+using VpnHood.Client.App.Droid.GooglePlay;
 using VpnHood.Store.Api;
-=======
-using VpnHood.Client.App.Droid.GooglePlay;
->>>>>>> f709fe8a
 
 namespace VpnHood.Client.App.Droid.Connect;
 
@@ -85,7 +82,7 @@
         return apiKey;
     }
 
-    public Task<AppAccount> GetAccount()
+    public Task<Account> GetAccount()
     {
         throw new NotImplementedException();
     }
@@ -203,6 +200,10 @@
             default:
                 throw new ArgumentOutOfRangeException();
         }
+    }
+    public Task<AppAccount> GetAccount()
+    {
+        throw new NotImplementedException();
     }
 
     private void OnBillingServiceDisconnected()
