﻿using System.Text.Json;
using VpnHood.AppLib.Abstractions;
using VpnHood.Core.Common.Logging;
using VpnHood.Core.Common.Utils;

namespace VpnHood.AppLib.Services.Accounts;

public class AppAccountService
{
    private AppAccount? _appAccount;
    private readonly VpnHoodApp _vpnHoodApp;
    private readonly IAppAccountProvider _accountProvider;

    public AppAccountService(VpnHoodApp vpnHoodApp, IAppAccountProvider accountProvider)
    {
        _vpnHoodApp = vpnHoodApp;
        _accountProvider = accountProvider;
        AuthenticationService = new AppAuthenticationService(this, accountProvider.AuthenticationProvider);
        BillingService = accountProvider.BillingProvider != null ? new AppBillingService(this, accountProvider.BillingProvider) : null;
    }

    private string AppAccountFilePath => Path.Combine(_vpnHoodApp.StorageFolderPath, "account", "account.json");

    public AppAuthenticationService AuthenticationService { get; }

    public AppBillingService? BillingService { get; }

    public Task<AppAccount?> GetAccount()
    {
        return GetAccount(useCache: true);
    }

    private async Task<AppAccount?> GetAccount(bool useCache)
    {
        if (AuthenticationService.UserId == null) {
            ClearAccount();
            return null;
        }

        // Get from local cache
        var localAppAccount = VhUtil.JsonDeserializeFile<AppAccount>(AppAccountFilePath, logger: VhLogger.Instance);

        if (useCache) {
<<<<<<< HEAD
            _appAccount ??= localAppAccount;
            if (_appAccount != null && (_appAccount.ExpirationTime == null || _appAccount.ExpirationTime > DateTime.UtcNow))
=======
            _appAccount ??= VhUtil.JsonDeserializeFile<AppAccount>(AppAccountFilePath, logger: VhLogger.Instance);
            if (_appAccount != null)
>>>>>>> 55f6f5fc
                return _appAccount;
        }

        // Update cache from server and update local cache
<<<<<<< HEAD
        _appAccount = await _accountProvider.GetAccount().VhConfigureAwait();
        Directory.CreateDirectory(Path.GetDirectoryName(AppAccountFilePath)!);
        await File.WriteAllTextAsync(AppAccountFilePath, JsonSerializer.Serialize(_appAccount)).VhConfigureAwait();

        // Account does not have an expired subscription
        if (!(localAppAccount?.ExpirationTime <= DateTime.UtcNow))
            return _appAccount;

        // Account has an expired subscription and client profiles must be updating
        var accessKeys = _appAccount?.SubscriptionId != null
            ? await ListAccessKeys(_appAccount.SubscriptionId).VhConfigureAwait()
            : [];
        UpdateProfiles(accessKeys, true);
=======
        await Refresh(true);
>>>>>>> 55f6f5fc
        return _appAccount;
    }


    public async Task Refresh(bool updateCurrentClientProfile = false)
    {
        _appAccount = await _accountProvider.GetAccount().VhConfigureAwait();
        Directory.CreateDirectory(Path.GetDirectoryName(AppAccountFilePath)!);
        await File.WriteAllTextAsync(AppAccountFilePath, JsonSerializer.Serialize(_appAccount)).VhConfigureAwait();

        // update profiles
        var accessKeys = _appAccount?.SubscriptionId != null
            ? await ListAccessKeys(_appAccount.SubscriptionId).VhConfigureAwait()
            : [];

        // update profiles
        UpdateProfiles(accessKeys, updateCurrentClientProfile);
    }

    private void UpdateProfiles(string[] accessKeys, bool updateCurrentClientProfile)
    {
        _vpnHoodApp.ClientProfileService.UpdateFromAccount(accessKeys);
        _vpnHoodApp.ValidateAccountClientProfiles(updateCurrentClientProfile);
    }

    private void ClearAccount()
    {
        if (File.Exists(AppAccountFilePath))
            File.Delete(AppAccountFilePath);

        _appAccount = null;
        _vpnHoodApp.ClientProfileService.UpdateFromAccount([]);
        _vpnHoodApp.ValidateAccountClientProfiles(false);
    }

    public Task<string[]> ListAccessKeys(string subscriptionId)
    {
        return _accountProvider.ListAccessKeys(subscriptionId);
    }
}<|MERGE_RESOLUTION|>--- conflicted
+++ resolved
@@ -38,37 +38,14 @@
         }
 
         // Get from local cache
-        var localAppAccount = VhUtil.JsonDeserializeFile<AppAccount>(AppAccountFilePath, logger: VhLogger.Instance);
-
         if (useCache) {
-<<<<<<< HEAD
-            _appAccount ??= localAppAccount;
-            if (_appAccount != null && (_appAccount.ExpirationTime == null || _appAccount.ExpirationTime > DateTime.UtcNow))
-=======
             _appAccount ??= VhUtil.JsonDeserializeFile<AppAccount>(AppAccountFilePath, logger: VhLogger.Instance);
             if (_appAccount != null)
->>>>>>> 55f6f5fc
                 return _appAccount;
         }
 
         // Update cache from server and update local cache
-<<<<<<< HEAD
-        _appAccount = await _accountProvider.GetAccount().VhConfigureAwait();
-        Directory.CreateDirectory(Path.GetDirectoryName(AppAccountFilePath)!);
-        await File.WriteAllTextAsync(AppAccountFilePath, JsonSerializer.Serialize(_appAccount)).VhConfigureAwait();
-
-        // Account does not have an expired subscription
-        if (!(localAppAccount?.ExpirationTime <= DateTime.UtcNow))
-            return _appAccount;
-
-        // Account has an expired subscription and client profiles must be updating
-        var accessKeys = _appAccount?.SubscriptionId != null
-            ? await ListAccessKeys(_appAccount.SubscriptionId).VhConfigureAwait()
-            : [];
-        UpdateProfiles(accessKeys, true);
-=======
         await Refresh(true);
->>>>>>> 55f6f5fc
         return _appAccount;
     }
 
@@ -85,11 +62,6 @@
             : [];
 
         // update profiles
-        UpdateProfiles(accessKeys, updateCurrentClientProfile);
-    }
-
-    private void UpdateProfiles(string[] accessKeys, bool updateCurrentClientProfile)
-    {
         _vpnHoodApp.ClientProfileService.UpdateFromAccount(accessKeys);
         _vpnHoodApp.ValidateAccountClientProfiles(updateCurrentClientProfile);
     }
